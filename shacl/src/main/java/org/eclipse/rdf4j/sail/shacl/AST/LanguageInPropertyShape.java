--- conflicted
+++ resolved
@@ -29,20 +29,13 @@
 	private final List<String> languageIn;
 	private static final Logger logger = LoggerFactory.getLogger(LanguageInPropertyShape.class);
 
-<<<<<<< HEAD
 	LanguageInPropertyShape(Resource id, SailRepositoryConnection connection, NodeShape nodeShape, boolean deactivated, Resource languageIn) {
 		super(id, connection, nodeShape, deactivated);
-=======
-	LanguageInPropertyShape(Resource id, SailRepositoryConnection connection, NodeShape nodeShape,
-			Resource languageIn) {
-		super(id, connection, nodeShape);
->>>>>>> c27425a2
 
 		this.languageIn = toList(connection, languageIn).stream().map(Value::stringValue).collect(Collectors.toList());
 	}
 
 	@Override
-<<<<<<< HEAD
 	public PlanNode getPlan(ShaclSailConnection shaclSailConnection, NodeShape nodeShape, boolean printPlans, PlanNode overrideTargetNode) {
 		if (deactivated) {
 			return null;
@@ -54,13 +47,6 @@
 			(parent) -> new LanguageInFilter(parent, languageIn),
 			this,
 			overrideTargetNode);
-=======
-	public PlanNode getPlan(ShaclSailConnection shaclSailConnection, NodeShape nodeShape, boolean printPlans,
-			PlanNode overrideTargetNode) {
-
-		PlanNode invalidValues = StandardisedPlanHelper.getGenericSingleObjectPlan(shaclSailConnection, nodeShape,
-				(parent) -> new LanguageInFilter(parent, languageIn), this, overrideTargetNode);
->>>>>>> c27425a2
 
 		if (printPlans) {
 			String planAsGraphvizDot = getPlanAsGraphvizDot(invalidValues, shaclSailConnection);
