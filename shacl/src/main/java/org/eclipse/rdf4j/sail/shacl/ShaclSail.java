/*******************************************************************************
 * Copyright (c) 2018 Eclipse RDF4J contributors.
 * All rights reserved. This program and the accompanying materials
 * are made available under the terms of the Eclipse Distribution License v1.0
 * which accompanies this distribution, and is available at
 * http://www.eclipse.org/org/documents/edl-v10.php.
 *******************************************************************************/

package org.eclipse.rdf4j.sail.shacl;

import org.apache.commons.io.IOUtils;
import org.eclipse.rdf4j.IsolationLevels;
import org.eclipse.rdf4j.model.IRI;
import org.eclipse.rdf4j.model.vocabulary.RDF4J;
import org.eclipse.rdf4j.model.vocabulary.SHACL;
import org.eclipse.rdf4j.repository.Repository;
import org.eclipse.rdf4j.repository.sail.SailRepository;
import org.eclipse.rdf4j.repository.sail.SailRepositoryConnection;
import org.eclipse.rdf4j.sail.NotifyingSail;
import org.eclipse.rdf4j.sail.NotifyingSailConnection;
import org.eclipse.rdf4j.sail.Sail;
import org.eclipse.rdf4j.sail.SailException;
import org.eclipse.rdf4j.sail.helpers.NotifyingSailWrapper;
import org.eclipse.rdf4j.sail.memory.MemoryStore;
import org.eclipse.rdf4j.sail.shacl.AST.NodeShape;
import org.eclipse.rdf4j.sail.shacl.config.ShaclSailConfig;
import org.eclipse.rdf4j.sail.shacl.planNodes.LoggingNode;
import org.slf4j.Logger;
import org.slf4j.LoggerFactory;

import java.io.File;
import java.io.IOException;
import java.util.Arrays;
import java.util.Collections;
import java.util.List;

/**
 * A {@link Sail} implementation that adds support for the Shapes Constraint Language (SHACL).
 * <p>
 * The ShaclSail looks for SHACL shape data in a special named graph {@link RDF4J#SHACL_SHAPE_GRAPH}.
 * <h4>Working example</h4>
 * <p>
 * 
 * <pre>
 * import ch.qos.logback.classic.Level;
 * import ch.qos.logback.classic.Logger;
 * import org.eclipse.rdf4j.model.Model;
 * import org.eclipse.rdf4j.model.vocabulary.RDF4J;
 * import org.eclipse.rdf4j.repository.RepositoryException;
 * import org.eclipse.rdf4j.repository.sail.SailRepository;
 * import org.eclipse.rdf4j.repository.sail.SailRepositoryConnection;
 * import org.eclipse.rdf4j.rio.RDFFormat;
 * import org.eclipse.rdf4j.rio.Rio;
 * import org.eclipse.rdf4j.sail.memory.MemoryStore;
 * import org.eclipse.rdf4j.sail.shacl.ShaclSail;
 * import org.eclipse.rdf4j.sail.shacl.ShaclSailValidationException;
 * import org.eclipse.rdf4j.sail.shacl.results.ValidationReport;
 * import org.slf4j.LoggerFactory;
 *
 * import java.io.IOException;
 * import java.io.StringReader;
 *
 * public class ShaclSampleCode {
 *
 * 	public static void main(String[] args) throws IOException {
 *
 * 		ShaclSail shaclSail = new ShaclSail(new MemoryStore());
 *
 * 		// Logger root = (Logger) LoggerFactory.getLogger(ShaclSail.class.getName());
 * 		// root.setLevel(Level.INFO);
 *
 * 		// shaclSail.setLogValidationPlans(true);
 * 		// shaclSail.setGlobalLogValidationExecution(true);
 * 		// shaclSail.setLogValidationViolations(true);
 *
 * 		SailRepository sailRepository = new SailRepository(shaclSail);
 * 		sailRepository.init();
 *
 * 		try (SailRepositoryConnection connection = sailRepository.getConnection()) {
 *
 * 			connection.begin();
 *
 * 			StringReader shaclRules = new StringReader(String.join(&quot;\n&quot;, &quot;&quot;,
 * 					&quot;@prefix ex: &lt;http://example.com/ns#&gt; .&quot;, &quot;@prefix sh: &lt;http://www.w3.org/ns/shacl#&gt; .&quot;,
 * 					&quot;@prefix xsd: &lt;http://www.w3.org/2001/XMLSchema#&gt; .&quot;,
 * 					&quot;@prefix foaf: &lt;http://xmlns.com/foaf/0.1/&gt;.&quot;,
 *
 * 					&quot;ex:PersonShape&quot;, &quot;	a sh:NodeShape  ;&quot;, &quot;	sh:targetClass foaf:Person ;&quot;,
 * 					&quot;	sh:property ex:PersonShapeProperty .&quot;,
 *
 * 					&quot;ex:PersonShapeProperty &quot;, &quot;	sh:path foaf:age ;&quot;, &quot;	sh:datatype xsd:int ;&quot;,
 * 					&quot;	sh:maxCount 1 ;&quot;, &quot;	sh:minCount 1 .&quot;));
 *
 * 			connection.add(shaclRules, &quot;&quot;, RDFFormat.TURTLE, RDF4J.SHACL_SHAPE_GRAPH);
 * 			connection.commit();
 *
 * 			connection.begin();
 *
 * 			StringReader invalidSampleData = new StringReader(String.join(&quot;\n&quot;, &quot;&quot;,
 * 					&quot;@prefix ex: &lt;http://example.com/ns#&gt; .&quot;, &quot;@prefix foaf: &lt;http://xmlns.com/foaf/0.1/&gt;.&quot;,
 * 					&quot;@prefix xsd: &lt;http://www.w3.org/2001/XMLSchema#&gt; .&quot;,
 *
 * 					&quot;ex:peter a foaf:Person ;&quot;, &quot;	foaf:age 20, \&quot;30\&quot;^^xsd:int  .&quot;
 *
 * 			));
 *
 * 			connection.add(invalidSampleData, &quot;&quot;, RDFFormat.TURTLE);
 * 			try {
 * 				connection.commit();
 * 			} catch (RepositoryException exception) {
 * 				Throwable cause = exception.getCause();
 * 				if (cause instanceof ShaclSailValidationException) {
 * 					ValidationReport validationReport = ((ShaclSailValidationException) cause).getValidationReport();
 * 					Model validationReportModel = ((ShaclSailValidationException) cause).validationReportAsModel();
 * 					// use validationReport or validationReportModel to understand validation violations
 *
 * 					Rio.write(validationReportModel, System.out, RDFFormat.TURTLE);
 * 				}
 * 				throw exception;
 * 			}
 * 		}
 * 	}
 * }
 * </pre>
 *
 * @author Heshan Jayasinghe
 * @author Håvard Ottestad
 * @see <a href="https://www.w3.org/TR/shacl/">SHACL W3C Recommendation</a>
 */
public class ShaclSail extends NotifyingSailWrapper {

	private static final Logger logger = LoggerFactory.getLogger(ShaclSail.class);

	private List<NodeShape> nodeShapes = Collections.emptyList();

	private static String SH_OR_UPDATE_QUERY;
	private static String SH_OR_NODE_SHAPE_UPDATE_QUERY;
	private static String IMPLICIT_TARGET_CLASS_NODE_SHAPE;
	private static String IMPLICIT_TARGET_CLASS_PROPERTY_SHAPE;

	/**
	 * an initialized {@link Repository} for storing/retrieving Shapes data
	 */
	private SailRepository shapesRepo;

	private boolean parallelValidation = ShaclSailConfig.PARALLEL_VALIDATION_DEFAULT;
	private boolean undefinedTargetValidatesAllSubjects = ShaclSailConfig.UNDEFINED_TARGET_VALIDATES_ALL_SUBJECTS_DEFAULT;
	private boolean logValidationPlans = ShaclSailConfig.LOG_VALIDATION_PLANS_DEFAULT;
	private boolean logValidationViolations = ShaclSailConfig.LOG_VALIDATION_VIOLATIONS_DEFAULT;
	private boolean ignoreNoShapesLoadedException = ShaclSailConfig.IGNORE_NO_SHAPES_LOADED_EXCEPTION_DEFAULT;
	private boolean validationEnabled = ShaclSailConfig.VALIDATION_ENABLED_DEFAULT;
	private boolean cacheSelectNodes = ShaclSailConfig.CACHE_SELECT_NODES_DEFAULT;
	private boolean rdfsSubClassReasoning = ShaclSailConfig.RDFS_SUB_CLASS_REASONING_DEFAULT;

	private boolean initializing = false;

	static {
		try {
			SH_OR_UPDATE_QUERY = resourceAsString("shacl-sparql-inference/sh_or.rq");
			SH_OR_NODE_SHAPE_UPDATE_QUERY = resourceAsString("shacl-sparql-inference/sh_or_node_shape.rq");
			IMPLICIT_TARGET_CLASS_NODE_SHAPE = resourceAsString(
					"shacl-sparql-inference/implicitTargetClassNodeShape.rq");
			IMPLICIT_TARGET_CLASS_PROPERTY_SHAPE = resourceAsString(
					"shacl-sparql-inference/implicitTargetClassPropertyShape.rq");
		} catch (IOException e) {
			throw new IllegalStateException(e);
		}

	}

	private static String resourceAsString(String s) throws IOException {
		return IOUtils.toString(ShaclSail.class.getClassLoader().getResourceAsStream(s), "UTF-8");
	}

	public ShaclSail(NotifyingSail baseSail) {
		super(baseSail);

	}

	public ShaclSail() {
		super();
	}

	/**
	 * Lists the predicates that have been implemented in the ShaclSail. All of these, and all combinations,
	 * <i>should</i> work, please report any bugs. For sh:path, only single predicate paths are supported.
	 *
	 * @return List of IRIs (SHACL predicates)
	 */
	public static List<IRI> getSupportedShaclPredicates() {
		return Arrays.asList(
<<<<<<< HEAD
			SHACL.TARGET_CLASS,
			SHACL.PATH,
			SHACL.PROPERTY,
			SHACL.OR,
			SHACL.MIN_COUNT,
			SHACL.MAX_COUNT,
			SHACL.MIN_LENGTH,
			SHACL.MAX_LENGTH,
			SHACL.PATTERN,
			SHACL.FLAGS,
			SHACL.NODE_KIND_PROP,
			SHACL.LANGUAGE_IN,
			SHACL.DATATYPE,
			SHACL.MIN_EXCLUSIVE,
			SHACL.MIN_INCLUSIVE,
			SHACL.MAX_EXCLUSIVE,
			SHACL.MAX_INCLUSIVE,
			SHACL.CLASS,
			SHACL.TARGET_NODE,
			SHACL.DEACTIVATED,
			SHACL.TARGET_SUBJECTS_OF,
			SHACL.TARGET_OBJECTS_OF
		);
=======
				SHACL.TARGET_CLASS,
				SHACL.PATH,
				SHACL.PROPERTY,
				SHACL.OR,
				SHACL.MIN_COUNT,
				SHACL.MAX_COUNT,
				SHACL.MIN_LENGTH,
				SHACL.MAX_LENGTH,
				SHACL.PATTERN,
				SHACL.FLAGS,
				SHACL.NODE_KIND_PROP,
				SHACL.LANGUAGE_IN,
				SHACL.DATATYPE,
				SHACL.MIN_EXCLUSIVE,
				SHACL.MIN_INCLUSIVE,
				SHACL.MAX_EXCLUSIVE,
				SHACL.MAX_INCLUSIVE,
				SHACL.CLASS,
				SHACL.TARGET_NODE);
>>>>>>> c27425a2
	}

	@Override
	public void initialize() throws SailException {
		initializing = true;
		super.initialize();

		if (getDataDir() != null) {
			if (parallelValidation) {
				logger.info("Automatically disabled parallel SHACL validation because persistent base sail "
						+ "was detected! Re-enable by calling setParallelValidation(true) after calling init() / initialize().");
			}
			setParallelValidation(false);
		}

		if (shapesRepo != null) {
			shapesRepo.shutDown();
			shapesRepo = null;
		}

		if (super.getBaseSail().getDataDir() != null) {
			String path = super.getBaseSail().getDataDir().getPath();
			if (path.endsWith("/")) {
				path = path.substring(0, path.length() - 1);
			}
			path = path + "-shapes-graph/";

			shapesRepo = new SailRepository(new MemoryStore(new File(path)));
		} else {
			shapesRepo = new SailRepository(new MemoryStore());
		}

		shapesRepo.init();

		try (SailRepositoryConnection shapesRepoConnection = shapesRepo.getConnection()) {
			shapesRepoConnection.begin(IsolationLevels.NONE);
			refreshShapes(shapesRepoConnection);
			shapesRepoConnection.commit();
		}
		initializing = false;

	}

	synchronized List<NodeShape> refreshShapes(SailRepositoryConnection shapesRepoConnection) throws SailException {
		if (!initializing) {
			try (SailRepositoryConnection beforeCommitConnection = shapesRepo.getConnection()) {
				boolean empty = !beforeCommitConnection.hasStatement(null, null, null, false);
				if (!empty) {
					// Our inferencer both adds and removes statements.
					// To support updates I recommend having two graphs, one raw one with the unmodified data.
					// Then copy all that data into a new graph, run inferencing on that graph and use it to generate
					// the java objects
					throw new IllegalStateException(
							"ShaclSail does not support modifying shapes that are already loaded or loading more shapes");
				}
			}
		}

		runInferencingSparqlQueries(shapesRepoConnection);
		nodeShapes = NodeShape.Factory.getShapes(shapesRepoConnection, this);
		return nodeShapes;
	}

	@Override
	public void shutDown() throws SailException {
		if (shapesRepo != null) {
			shapesRepo.shutDown();
			shapesRepo = null;
		}
		super.shutDown();
	}

	@Override
	public NotifyingSailConnection getConnection() throws SailException {
		return new ShaclSailConnection(this, super.getConnection(), super.getConnection(), shapesRepo.getConnection());
	}

	/**
	 * Disable the SHACL validation on commit()
	 */
	public void disableValidation() {
		this.validationEnabled = false;
	}

	/**
	 * Enabled the SHACL validation on commit()
	 */
	public void enableValidation() {
		this.validationEnabled = true;
	}

	/**
	 * Check if SHACL validation on commit() is enabled.
	 *
	 * @return <code>true</code> if validation is enabled, <code>false</code> otherwise.
	 */
	public boolean isValidationEnabled() {
		return validationEnabled;
	}

	/**
	 * Check if logging of validation plans is enabled.
	 *
	 * @return <code>true</code> if validation plan logging is enabled, <code>false</code> otherwise.
	 */
	public boolean isLogValidationPlans() {
		return this.logValidationPlans;
	}

	public boolean isIgnoreNoShapesLoadedException() {
		return this.ignoreNoShapesLoadedException;
	}

	/**
	 * Check if shapes have been loaded into the shapes graph before other data is added
	 *
	 * @param ignoreNoShapesLoadedException
	 */
	public void setIgnoreNoShapesLoadedException(boolean ignoreNoShapesLoadedException) {
		this.ignoreNoShapesLoadedException = ignoreNoShapesLoadedException;
	}

	/**
	 * Log (INFO) the executed validation plans as GraphViz DOT Recommended to disable parallel validation with
	 * setParallelValidation(false)
	 *
	 * @param logValidationPlans
	 */
	public void setLogValidationPlans(boolean logValidationPlans) {
		this.logValidationPlans = logValidationPlans;
	}

	List<NodeShape> getNodeShapes() {
		return nodeShapes;
	}

	private void runInferencingSparqlQueries(SailRepositoryConnection shaclSailConnection) {

		long prevSize;
		long currentSize = shaclSailConnection.size();
		do {
			prevSize = currentSize;
			shaclSailConnection.prepareUpdate(IMPLICIT_TARGET_CLASS_PROPERTY_SHAPE).execute();
			shaclSailConnection.prepareUpdate(IMPLICIT_TARGET_CLASS_NODE_SHAPE).execute();
			shaclSailConnection.prepareUpdate(SH_OR_UPDATE_QUERY).execute();
			shaclSailConnection.prepareUpdate(SH_OR_NODE_SHAPE_UPDATE_QUERY).execute();
			currentSize = shaclSailConnection.size();
		} while (prevSize != currentSize);

	}

	/**
	 * Log (INFO) every execution step of the SHACL validation. This is fairly costly and should not be used in
	 * production. Recommended to disable parallel validation with setParallelValidation(false)
	 *
	 * @param loggingEnabled
	 */
	public void setGlobalLogValidationExecution(boolean loggingEnabled) {
		LoggingNode.loggingEnabled = loggingEnabled;
	}

	/**
	 * Check if logging of every execution steps is enabled.
	 *
	 * @return <code>true</code> if enabled, <code>false</code> otherwise.
	 * @see #setGlobalLogValidationExecution(boolean)
	 */
	public boolean isGlobalLogValidationExecution() {
		return LoggingNode.loggingEnabled;
	}

	/**
	 * Check if logging a list of violations and the triples that caused the violations is enabled. It is recommended to
	 * disable parallel validation with {@link #setParallelValidation(boolean)}
	 *
	 * @see #setLogValidationViolations(boolean)
	 */
	public boolean isLogValidationViolations() {
		return this.logValidationViolations;
	}

	/**
	 * Log (INFO) a list of violations and the triples that caused the violations (BETA). Recommended to disable
	 * parallel validation with setParallelValidation(false)
	 *
	 * @param logValidationViolations
	 */
	public void setLogValidationViolations(boolean logValidationViolations) {
		this.logValidationViolations = logValidationViolations;
	}

	/**
	 * If no target is defined for a NodeShape, that NodeShape will be ignored. Calling this method with "true" will
	 * make such NodeShapes wildcard shapes and validate all subjects. Equivalent to setting sh:targetClass to owl:Thing
	 * or rdfs:Resource in an environment with a reasoner.
	 *
	 * @param undefinedTargetValidatesAllSubjects default false
	 */
	public void setUndefinedTargetValidatesAllSubjects(boolean undefinedTargetValidatesAllSubjects) {
		this.undefinedTargetValidatesAllSubjects = undefinedTargetValidatesAllSubjects;
	}

	/**
	 * Check if {@link NodeShape}s without a defined target are considered wildcards.
	 *
	 * @return <code>true</code> if enabled, <code>false</code> otherwise
	 * @see #setUndefinedTargetValidatesAllSubjects(boolean)
	 */
	public boolean isUndefinedTargetValidatesAllSubjects() {
		return this.undefinedTargetValidatesAllSubjects;
	}

	/**
	 * Check if SHACL validation is run in parellel.
	 *
	 * @return <code>true</code> if enabled, <code>false</code> otherwise.
	 */
	public boolean isParallelValidation() {
		return this.parallelValidation;
	}

	/**
	 * EXPERIMENTAL! Run SHACL validation in parallel. Default: false
	 * <p>
	 * May cause deadlock, especially when using NativeStore.
	 *
	 * @param parallelValidation default false
	 */
	public void setParallelValidation(boolean parallelValidation) {
		if (parallelValidation) {
			logger.warn("Parallel SHACL validation enabled. This is an experimental feature and may cause deadlocks!");
		}
		this.parallelValidation = parallelValidation;
	}

	/**
	 * Check if selected nodes caches is enabled.
	 *
	 * @return <code>true</code> if enabled, <code>false</code> otherwise.
	 * @see #setCacheSelectNodes(boolean)
	 */
	public boolean isCacheSelectNodes() {
		return this.cacheSelectNodes;
	}

	/**
	 * The ShaclSail retries a lot of its relevant data through running SPARQL Select queries against the underlying
	 * sail and against the changes in the transaction. This is usually good for performance, but while validating large
	 * amounts of data disabling this cache will use less memory. Default: true
	 *
	 * @param cacheSelectNodes default true
	 */
	public void setCacheSelectNodes(boolean cacheSelectNodes) {
		this.cacheSelectNodes = cacheSelectNodes;
	}

	public boolean isRdfsSubClassReasoning() {
		return rdfsSubClassReasoning;
	}

	public void setRdfsSubClassReasoning(boolean rdfsSubClassReasoning) {
		this.rdfsSubClassReasoning = rdfsSubClassReasoning;
	}
}<|MERGE_RESOLUTION|>--- conflicted
+++ resolved
@@ -189,7 +189,6 @@
 	 */
 	public static List<IRI> getSupportedShaclPredicates() {
 		return Arrays.asList(
-<<<<<<< HEAD
 			SHACL.TARGET_CLASS,
 			SHACL.PATH,
 			SHACL.PROPERTY,
@@ -213,27 +212,6 @@
 			SHACL.TARGET_SUBJECTS_OF,
 			SHACL.TARGET_OBJECTS_OF
 		);
-=======
-				SHACL.TARGET_CLASS,
-				SHACL.PATH,
-				SHACL.PROPERTY,
-				SHACL.OR,
-				SHACL.MIN_COUNT,
-				SHACL.MAX_COUNT,
-				SHACL.MIN_LENGTH,
-				SHACL.MAX_LENGTH,
-				SHACL.PATTERN,
-				SHACL.FLAGS,
-				SHACL.NODE_KIND_PROP,
-				SHACL.LANGUAGE_IN,
-				SHACL.DATATYPE,
-				SHACL.MIN_EXCLUSIVE,
-				SHACL.MIN_INCLUSIVE,
-				SHACL.MAX_EXCLUSIVE,
-				SHACL.MAX_INCLUSIVE,
-				SHACL.CLASS,
-				SHACL.TARGET_NODE);
->>>>>>> c27425a2
 	}
 
 	@Override
