/*******************************************************************************
 * Copyright (c) 2018 Eclipse RDF4J contributors.
 * All rights reserved. This program and the accompanying materials
 * are made available under the terms of the Eclipse Distribution License v1.0
 * which accompanies this distribution, and is available at
 * http://www.eclipse.org/org/documents/edl-v10.php.
 *******************************************************************************/

package org.eclipse.rdf4j.sail.shacl.AST;

import org.eclipse.rdf4j.common.iteration.Iterations;
import org.eclipse.rdf4j.model.Resource;
import org.eclipse.rdf4j.model.Statement;
import org.eclipse.rdf4j.model.Value;
import org.eclipse.rdf4j.model.vocabulary.RDF;
import org.eclipse.rdf4j.model.vocabulary.SHACL;
import org.eclipse.rdf4j.repository.sail.SailRepositoryConnection;
import org.eclipse.rdf4j.sail.SailConnection;
import org.eclipse.rdf4j.sail.memory.MemoryStore;
import org.eclipse.rdf4j.sail.memory.MemoryStoreConnection;
import org.eclipse.rdf4j.sail.shacl.ShaclSailConnection;
import org.eclipse.rdf4j.sail.shacl.SourceConstraintComponent;
import org.eclipse.rdf4j.sail.shacl.planNodes.PlanNode;

import java.util.ArrayList;
import java.util.List;
import java.util.stream.Collectors;
import java.util.stream.Stream;

/**
 * The AST (Abstract Syntax Tree) node that represents a property nodeShape without any restrictions. This node should
 * be extended by other nodes.
 *
 * @author Heshan Jayasinghe, Håvard Mikkelsen Ottestad
 */
public class PropertyShape implements PlanGenerator, RequiresEvalutation {

	final boolean deactivated;
	private Resource id;

	NodeShape nodeShape;

<<<<<<< HEAD

	PropertyShape(Resource id, NodeShape nodeShape, boolean deactivated) {
=======
	PropertyShape(Resource id, NodeShape nodeShape) {
>>>>>>> c27425a2
		this.id = id;
		this.nodeShape = nodeShape;
		this.deactivated = deactivated;
	}

	@Override
	public PlanNode getPlan(ShaclSailConnection shaclSailConnection, NodeShape nodeShape, boolean printPlans,
			PlanNode overrideTargetNode) {
		throw new IllegalStateException("Should never get here!!!");
	}

	@Override
	public PlanNode getPlanAddedStatements(ShaclSailConnection shaclSailConnection, NodeShape nodeShape) {
		throw new IllegalStateException("Should never get here!!!");
	}

	@Override
	public PlanNode getPlanRemovedStatements(ShaclSailConnection shaclSailConnection, NodeShape nodeShape) {
		throw new IllegalStateException("Should never get here!!!");
	}

	@Override
	public List<Path> getPaths() {
		throw new IllegalStateException();
	}

	@Override
	public boolean requiresEvaluation(SailConnection addedStatements, SailConnection removedStatements) {
		if (deactivated) {
			return false;
		}

		return nodeShape.requiresEvaluation(addedStatements, removedStatements);
	}

	public String getPlanAsGraphvizDot(PlanNode planNode, ShaclSailConnection shaclSailConnection) {

		StringBuilder stringBuilder = new StringBuilder("Graphviz DOT output:\n\n");

		stringBuilder.append("digraph  {").append("\n");
		stringBuilder.append("labelloc=t;\nfontsize=30;\nlabel=\"" + this.getClass().getSimpleName() + "\";")
				.append("\n");

		stringBuilder.append(System.identityHashCode(shaclSailConnection)
				+ " [label=\"Base sail\" nodeShape=pentagon fillcolor=lightblue style=filled];").append("\n");
		stringBuilder
				.append(System.identityHashCode(shaclSailConnection.getPreviousStateConnection())
						+ " [label=\"Previous state connection\" nodeShape=pentagon fillcolor=lightblue style=filled];")
				.append("\n");

		MemoryStore addedStatements = ((MemoryStoreConnection) shaclSailConnection.getAddedStatements()).getSail();
		MemoryStore removedStatements = ((MemoryStoreConnection) shaclSailConnection.getRemovedStatements()).getSail();

		stringBuilder
				.append(System.identityHashCode(addedStatements)
						+ " [label=\"Added statements\" nodeShape=pentagon fillcolor=lightblue style=filled];")
				.append("\n");
		stringBuilder
				.append(System.identityHashCode(removedStatements)
						+ " [label=\"Removed statements\" nodeShape=pentagon fillcolor=lightblue style=filled];")
				.append("\n");

		planNode.getPlanAsGraphvizDot(stringBuilder);

		stringBuilder.append("}").append("\n");

		return stringBuilder.append("\n\n").toString();

	}

	static List<Value> toList(SailRepositoryConnection connection, Resource orList) {
		List<Value> ret = new ArrayList<>();
		while (!orList.equals(RDF.NIL)) {
			try (Stream<Statement> stream = Iterations.stream(connection.getStatements(orList, RDF.FIRST, null))) {
				Value value = stream.map(Statement::getObject).findAny().get();
				ret.add(value);
			}

			try (Stream<Statement> stream = Iterations.stream(connection.getStatements(orList, RDF.REST, null))) {
				orList = stream.map(Statement::getObject).map(v -> (Resource) v).findAny().get();
			}

		}

		return ret;

	}

	public Resource getId() {
		return id;
	}

	public NodeShape getNodeShape() {
		return nodeShape;
	}

	public SourceConstraintComponent getSourceConstraintComponent() {
		throw new IllegalStateException("Missing implementetion in extending class!");
	}

	static class Factory {

		static List<PropertyShape> getPropertyShapes(Resource ShapeId, SailRepositoryConnection connection,
				NodeShape nodeShape) {

			try (Stream<Statement> stream = Iterations
					.stream(connection.getStatements(ShapeId, SHACL.PROPERTY, null))) {
				return stream
						.map(Statement::getObject)
						.map(v -> (Resource) v)
						.flatMap(propertyShapeId -> {
							List<PropertyShape> propertyShapes = getPropertyShapesInner(connection, nodeShape,
									propertyShapeId);
							return propertyShapes.stream();
						})
						.collect(Collectors.toList());
			}

		}

		static List<PropertyShape> getPropertyShapesInner(SailRepositoryConnection connection, NodeShape nodeShape,
				Resource propertyShapeId) {
			List<PropertyShape> propertyShapes = new ArrayList<>(2);

			ShaclProperties shaclProperties = new ShaclProperties(propertyShapeId, connection);

			if (shaclProperties.minCount != null) {
<<<<<<< HEAD
				propertyShapes.add(new MinCountPropertyShape(propertyShapeId, connection, nodeShape, shaclProperties.deactivated, shaclProperties.minCount));
			}
			if (shaclProperties.maxCount != null) {
				propertyShapes.add(new MaxCountPropertyShape(propertyShapeId, connection, nodeShape, shaclProperties.deactivated, shaclProperties.maxCount));
			}
			if (shaclProperties.datatype != null) {
				propertyShapes.add(new DatatypePropertyShape(propertyShapeId, connection, nodeShape, shaclProperties.deactivated, shaclProperties.datatype));
			}
			if (!shaclProperties.or.isEmpty()) {
				shaclProperties.or.forEach(or -> {
					propertyShapes.add(new OrPropertyShape(propertyShapeId, connection, nodeShape, shaclProperties.deactivated, or));
				});
			}
			if (shaclProperties.minLength != null) {
				propertyShapes.add(new MinLengthPropertyShape(propertyShapeId, connection, nodeShape, shaclProperties.deactivated, shaclProperties.minLength));
			}
			if (shaclProperties.maxLength != null) {
				propertyShapes.add(new MaxLengthPropertyShape(propertyShapeId, connection, nodeShape, shaclProperties.deactivated, shaclProperties.maxLength));
			}
			if (!shaclProperties.pattern.isEmpty()) {
				shaclProperties.pattern.forEach(pattern -> {
					propertyShapes.add(new PatternPropertyShape(propertyShapeId, connection, nodeShape, shaclProperties.deactivated, pattern, shaclProperties.flags));
				});
			}
			if (shaclProperties.languageIn != null) {
				propertyShapes.add(new LanguageInPropertyShape(propertyShapeId, connection, nodeShape, shaclProperties.deactivated, shaclProperties.languageIn));
			}
			if (shaclProperties.nodeKind != null) {
				propertyShapes.add(new NodeKindPropertyShape(propertyShapeId, connection, nodeShape, shaclProperties.deactivated, shaclProperties.nodeKind));
			}
			if (shaclProperties.minExclusive != null) {
				propertyShapes.add(new MinExclusivePropertyShape(propertyShapeId, connection, nodeShape, shaclProperties.deactivated, shaclProperties.minExclusive));
			}
			if (shaclProperties.maxExclusive != null) {
				propertyShapes.add(new MaxExclusivePropertyShape(propertyShapeId, connection, nodeShape, shaclProperties.deactivated, shaclProperties.maxExclusive));
			}
			if (shaclProperties.maxInclusive != null) {
				propertyShapes.add(new MaxInclusivePropertyShape(propertyShapeId, connection, nodeShape, shaclProperties.deactivated, shaclProperties.maxInclusive));
			}
			if (shaclProperties.minInclusive != null) {
				propertyShapes.add(new MinInclusivePropertyShape(propertyShapeId, connection, nodeShape, shaclProperties.deactivated, shaclProperties.minInclusive));
			}
			if (!shaclProperties.clazz.isEmpty()) {
				shaclProperties.clazz.forEach(clazz -> {
					propertyShapes.add(new ClassPropertyShape(propertyShapeId, connection, nodeShape, shaclProperties.deactivated, clazz));
				});
=======
				propertyShapes.add(
						new MinCountPropertyShape(propertyShapeId, connection, nodeShape, shaclProperties.minCount));
			}
			if (shaclProperties.maxCount != null) {
				propertyShapes.add(
						new MaxCountPropertyShape(propertyShapeId, connection, nodeShape, shaclProperties.maxCount));
			}
			if (shaclProperties.datatype != null) {
				propertyShapes.add(
						new DatatypePropertyShape(propertyShapeId, connection, nodeShape, shaclProperties.datatype));
			}
			if (shaclProperties.or != null) {
				propertyShapes.add(new OrPropertyShape(propertyShapeId, connection, nodeShape, shaclProperties.or));
			}
			if (shaclProperties.minLength != null) {
				propertyShapes.add(
						new MinLengthPropertyShape(propertyShapeId, connection, nodeShape, shaclProperties.minLength));
			}
			if (shaclProperties.maxLength != null) {
				propertyShapes.add(
						new MaxLengthPropertyShape(propertyShapeId, connection, nodeShape, shaclProperties.maxLength));
			}
			if (shaclProperties.pattern != null) {
				propertyShapes
						.add(new PatternPropertyShape(propertyShapeId, connection, nodeShape, shaclProperties.pattern));
			}
			if (shaclProperties.languageIn != null) {
				propertyShapes.add(new LanguageInPropertyShape(propertyShapeId, connection, nodeShape,
						shaclProperties.languageIn));
			}
			if (shaclProperties.nodeKind != null) {
				propertyShapes.add(
						new NodeKindPropertyShape(propertyShapeId, connection, nodeShape, shaclProperties.nodeKind));
			}
			if (shaclProperties.minExclusive != null) {
				propertyShapes.add(new MinExclusivePropertyShape(propertyShapeId, connection, nodeShape,
						shaclProperties.minExclusive));
			}
			if (shaclProperties.maxExclusive != null) {
				propertyShapes.add(new MaxExclusivePropertyShape(propertyShapeId, connection, nodeShape,
						shaclProperties.maxExclusive));
			}
			if (shaclProperties.maxInclusive != null) {
				propertyShapes.add(new MaxInclusivePropertyShape(propertyShapeId, connection, nodeShape,
						shaclProperties.maxInclusive));
			}
			if (shaclProperties.minInclusive != null) {
				propertyShapes.add(new MinInclusivePropertyShape(propertyShapeId, connection, nodeShape,
						shaclProperties.minInclusive));
			}

			if (shaclProperties.clazz != null) {
				propertyShapes.add(new ClassPropertyShape(propertyShapeId, connection, nodeShape));
>>>>>>> c27425a2
			}

			return propertyShapes;
		}
	}
}<|MERGE_RESOLUTION|>--- conflicted
+++ resolved
@@ -40,12 +40,8 @@
 
 	NodeShape nodeShape;
 
-<<<<<<< HEAD
 
 	PropertyShape(Resource id, NodeShape nodeShape, boolean deactivated) {
-=======
-	PropertyShape(Resource id, NodeShape nodeShape) {
->>>>>>> c27425a2
 		this.id = id;
 		this.nodeShape = nodeShape;
 		this.deactivated = deactivated;
@@ -173,7 +169,6 @@
 			ShaclProperties shaclProperties = new ShaclProperties(propertyShapeId, connection);
 
 			if (shaclProperties.minCount != null) {
-<<<<<<< HEAD
 				propertyShapes.add(new MinCountPropertyShape(propertyShapeId, connection, nodeShape, shaclProperties.deactivated, shaclProperties.minCount));
 			}
 			if (shaclProperties.maxCount != null) {
@@ -220,61 +215,6 @@
 				shaclProperties.clazz.forEach(clazz -> {
 					propertyShapes.add(new ClassPropertyShape(propertyShapeId, connection, nodeShape, shaclProperties.deactivated, clazz));
 				});
-=======
-				propertyShapes.add(
-						new MinCountPropertyShape(propertyShapeId, connection, nodeShape, shaclProperties.minCount));
-			}
-			if (shaclProperties.maxCount != null) {
-				propertyShapes.add(
-						new MaxCountPropertyShape(propertyShapeId, connection, nodeShape, shaclProperties.maxCount));
-			}
-			if (shaclProperties.datatype != null) {
-				propertyShapes.add(
-						new DatatypePropertyShape(propertyShapeId, connection, nodeShape, shaclProperties.datatype));
-			}
-			if (shaclProperties.or != null) {
-				propertyShapes.add(new OrPropertyShape(propertyShapeId, connection, nodeShape, shaclProperties.or));
-			}
-			if (shaclProperties.minLength != null) {
-				propertyShapes.add(
-						new MinLengthPropertyShape(propertyShapeId, connection, nodeShape, shaclProperties.minLength));
-			}
-			if (shaclProperties.maxLength != null) {
-				propertyShapes.add(
-						new MaxLengthPropertyShape(propertyShapeId, connection, nodeShape, shaclProperties.maxLength));
-			}
-			if (shaclProperties.pattern != null) {
-				propertyShapes
-						.add(new PatternPropertyShape(propertyShapeId, connection, nodeShape, shaclProperties.pattern));
-			}
-			if (shaclProperties.languageIn != null) {
-				propertyShapes.add(new LanguageInPropertyShape(propertyShapeId, connection, nodeShape,
-						shaclProperties.languageIn));
-			}
-			if (shaclProperties.nodeKind != null) {
-				propertyShapes.add(
-						new NodeKindPropertyShape(propertyShapeId, connection, nodeShape, shaclProperties.nodeKind));
-			}
-			if (shaclProperties.minExclusive != null) {
-				propertyShapes.add(new MinExclusivePropertyShape(propertyShapeId, connection, nodeShape,
-						shaclProperties.minExclusive));
-			}
-			if (shaclProperties.maxExclusive != null) {
-				propertyShapes.add(new MaxExclusivePropertyShape(propertyShapeId, connection, nodeShape,
-						shaclProperties.maxExclusive));
-			}
-			if (shaclProperties.maxInclusive != null) {
-				propertyShapes.add(new MaxInclusivePropertyShape(propertyShapeId, connection, nodeShape,
-						shaclProperties.maxInclusive));
-			}
-			if (shaclProperties.minInclusive != null) {
-				propertyShapes.add(new MinInclusivePropertyShape(propertyShapeId, connection, nodeShape,
-						shaclProperties.minInclusive));
-			}
-
-			if (shaclProperties.clazz != null) {
-				propertyShapes.add(new ClassPropertyShape(propertyShapeId, connection, nodeShape));
->>>>>>> c27425a2
 			}
 
 			return propertyShapes;
