--- conflicted
+++ resolved
@@ -76,44 +76,6 @@
 			QueryResult<?> evaluate = null;
 
 			final String baseURI = queryInfo.getBaseURI();
-<<<<<<< HEAD
-			switch (queryType) {
-			case SELECT:
-				monitorRemoteRequest();
-				TupleQuery tQuery = conn.prepareTupleQuery(QueryLanguage.SPARQL, preparedQuery, baseURI);
-				applyBindings(tQuery, queryBindings);
-				applyMaxExecutionTimeUpperBound(tQuery);
-				configureInference(tQuery, queryInfo);
-				tQuery.setDataset(queryInfo.getDataset());
-				if (queryInfo.getResultHandler().isPresent()) {
-					// pass through result to configured handler, and return an empty iteration as marker result
-					tQuery.evaluate(queryInfo.getResultHandler().get());
-					resultHolder.set(new EmptyIteration<>());
-				} else {
-					resultHolder.set(tQuery.evaluate());
-				}
-				return;
-			case CONSTRUCT:
-			case DESCRIBE:
-				monitorRemoteRequest();
-				GraphQuery gQuery = conn.prepareGraphQuery(QueryLanguage.SPARQL, preparedQuery, baseURI);
-				gQuery.setDataset(queryInfo.getDataset());
-				applyBindings(gQuery, queryBindings);
-				applyMaxExecutionTimeUpperBound(gQuery);
-				configureInference(gQuery, queryInfo);
-				resultHolder.set(new GraphToBindingSetConversionIteration(gQuery.evaluate()));
-				return;
-			case ASK:
-				monitorRemoteRequest();
-				boolean hasResults;
-				try (RepositoryConnection _conn = conn) {
-					BooleanQuery bQuery = _conn.prepareBooleanQuery(QueryLanguage.SPARQL, preparedQuery, baseURI);
-					bQuery.setDataset(queryInfo.getDataset());
-					applyBindings(bQuery, queryBindings);
-					applyMaxExecutionTimeUpperBound(bQuery);
-					configureInference(bQuery, queryInfo);
-					hasResults = bQuery.evaluate();
-=======
 
 			try {
 				switch (queryType) {
@@ -123,6 +85,7 @@
 					applyBindings(tQuery, queryBindings);
 					applyMaxExecutionTimeUpperBound(tQuery);
 					configureInference(tQuery, queryInfo);
+					tQuery.setDataset(queryInfo.getDataset());
 					if (queryInfo.getResultHandler().isPresent()) {
 						// pass through result to configured handler, and return an empty iteration as marker result
 						tQuery.evaluate(queryInfo.getResultHandler().get());
@@ -136,6 +99,7 @@
 				case DESCRIBE:
 					monitorRemoteRequest();
 					GraphQuery gQuery = conn.prepareGraphQuery(QueryLanguage.SPARQL, preparedQuery, baseURI);
+					gQuery.setDataset(queryInfo.getDataset());
 					applyBindings(gQuery, queryBindings);
 					applyMaxExecutionTimeUpperBound(gQuery);
 					configureInference(gQuery, queryInfo);
@@ -147,6 +111,7 @@
 					boolean hasResults;
 					try (conn) {
 						BooleanQuery bQuery = conn.prepareBooleanQuery(QueryLanguage.SPARQL, preparedQuery, baseURI);
+						bQuery.setDataset(queryInfo.getDataset());
 						applyBindings(bQuery, queryBindings);
 						applyMaxExecutionTimeUpperBound(bQuery);
 						configureInference(bQuery, queryInfo);
@@ -160,7 +125,6 @@
 			} catch (Throwable t) {
 				if (evaluate != null) {
 					evaluate.close();
->>>>>>> 63cbd233
 				}
 				throw t;
 			}
