--- conflicted
+++ resolved
@@ -77,12 +77,9 @@
 		return secondaryCache;
 	}
 
-<<<<<<< HEAD
-=======
 	/**
 	 * private constructor.
 	 */
->>>>>>> eaed9383
 	ActiveTransactionRegistry() {
 		final String configuredValue = System.getProperty(Protocol.CACHE_TIMEOUT_PROPERTY);
 		if (configuredValue != null) {
