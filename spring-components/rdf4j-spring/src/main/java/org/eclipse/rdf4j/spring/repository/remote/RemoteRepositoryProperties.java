--- conflicted
+++ resolved
@@ -24,24 +24,25 @@
  */
 @ConfigurationProperties(prefix = "rdf4j.spring.repository.remote")
 public class RemoteRepositoryProperties {
+
 	/**
 	 * URL of the SPARQL endpoint
 	 */
 	@NotBlank
 	@Pattern(regexp = "^(https?|ftp|file)://[-a-zA-Z0-9+&@#/%?=~_|!:,.;]*[-a-zA-Z0-9+&@#/%=~_|]")
 	private String managerUrl = null;
+
 	/**
-<<<<<<< HEAD
 	 * Optional username of the SPARQL endpoint
 	 */
 	private String username = null;
+
 	/**
 	 * Optional password of the SPARQL endpoint
 	 */
 	private String password = null;
+
 	/**
-=======
->>>>>>> 2d558daf
 	 * Name of the repository
 	 */
 	@NotBlank
