/*******************************************************************************
 * Copyright (c) 2018 Eclipse RDF4J contributors.
 * All rights reserved. This program and the accompanying materials
 * are made available under the terms of the Eclipse Distribution License v1.0
 * which accompanies this distribution, and is available at
 * http://www.eclipse.org/org/documents/edl-v10.php.
 *******************************************************************************/
package org.eclipse.rdf4j.console;

import org.apache.commons.cli.AlreadySelectedException;
import org.apache.commons.cli.CommandLine;
import org.apache.commons.cli.HelpFormatter;
import org.apache.commons.cli.Option;
import org.apache.commons.cli.OptionGroup;
import org.apache.commons.cli.Options;
import org.apache.commons.cli.ParseException;
import org.apache.commons.cli.PosixParser;

/**
 * Helper class for configuring console
 * 
<<<<<<< HEAD
 * @author Bart.Hanssens
=======
 * @author Bart Hanssens
>>>>>>> e29d2e87
 */
class CmdLineParser {
	private final static Option HELP = new Option("h", "help", false, 
				"print this help");
	private final static Option VERSION = new Option("v", "version", false, 
				"print version information");
	private final static Option SERVER = new Option("s", "serverURL", true,
				"URL of RDF4J Server to connect to, e.g. http://localhost:8080/rdf4j-server/");
	private final static Option DIRECTORY = new Option("d", "dataDir", true, 
				"data dir to 'connect' to");
	private final static Option ECHO = new Option("e", "echo", false,
				"echoes input back to stdout, useful for logging script sessions");
	private final static Option QUIET = new Option("q", "quiet", false, 
				"suppresses prompts, useful for scripting");
	private final static Option FORCE = new Option("f", "force", false,
				"always answer yes to (suppressed) confirmation prompts");
	private final static Option CAUTIOUS = new Option("c", "cautious", false,
				"always answer no to (suppressed) confirmation prompts");
	private final static Option MODE = new Option("x", "exitOnError", false,
				"immediately exit the console on the first error");
		
	private final static OptionGroup CAUTION_GROUP = new OptionGroup().addOption(CAUTIOUS)
								.addOption(FORCE)
								.addOption(MODE);
	private final static OptionGroup LOCATION_GROUP = new OptionGroup().addOption(SERVER)
								.addOption(DIRECTORY);
	private final static Options OPTIONS = new Options()
						.addOptionGroup(LOCATION_GROUP)
						.addOptionGroup(CAUTION_GROUP)
						.addOption(HELP)
						.addOption(VERSION)
						.addOption(ECHO)
						.addOption(QUIET);

	private final Console console;
	private CommandLine commandLine;
	
	/**
	 * Parse command line arguments
	 * 
<<<<<<< HEAD
	 * @param console
=======
>>>>>>> e29d2e87
	 * @param args arguments
	 * @return parsed command line or null
	 */
	protected CommandLine parse(String[] args) {
		try {
			commandLine = new PosixParser().parse(OPTIONS, args);
		} catch (ParseException e) {
			commandLine = null;
			console.getConsoleIO().writeError(e.getMessage());
		}
		return commandLine;
	}
	
	/**
	 * Print usage / available command line OPTIONS to screen
<<<<<<< HEAD
	 * 
	 * @param cio consoleIO
=======
>>>>>>> e29d2e87
	 */
	protected void printUsage() {
		ConsoleIO io = console.getConsoleIO();
		
		io.writeln("RDF4J Console, an interactive command shell for RDF4J repositories.");
		final HelpFormatter formatter = new HelpFormatter();
		formatter.setWidth(80);
		formatter.printHelp("start-console [OPTION] [repositoryID]", OPTIONS);
		io.writeln();
		io.writeln("For bug reports and suggestions, see http://www.rdf4j.org/");
	}

	/**
	 * Handle help or version parameter at the command line
	 * 
	 * @return false if an information option was given
	 */
	protected boolean handleInfoOptions() {
		if (commandLine.hasOption(HELP.getOpt())) {
			printUsage();
			return false;
		}
		if (commandLine.hasOption(VERSION.getOpt())) {
			console.getConsoleIO().writeln(console.getState().getApplicationName());
			return false;
		}
		return true;
	}

	/**
<<<<<<< HEAD
	 * Handle command line exit on error mode
=======
	 * Handle command line "exit on error" mode
>>>>>>> e29d2e87
	 */
	protected void handleExitOption() {
		console.setExitOnError(commandLine.hasOption(MODE.getOpt()));
	}
	
	/**
<<<<<<< HEAD
	 * Handle command line echo OPTIONS
=======
	 * Handle command line echo options
>>>>>>> e29d2e87
	 */
	protected void handleEchoOptions() {
		ConsoleIO io = console.getConsoleIO();
		
		io.setEcho(commandLine.hasOption(ECHO.getOpt()));
		io.setQuiet(commandLine.hasOption(QUIET.getOpt()));
	}
	
	/**
	 * Handle command line caution group
	 * 
	 * @return location of the (remote or local) repository 
	 */
	protected boolean handleCautionGroup() {
		ConsoleIO io = console.getConsoleIO();
		
		try {
			if (commandLine.hasOption(FORCE.getOpt())) {
				CAUTION_GROUP.setSelected(FORCE);
				io.setForce();
			}
			if (commandLine.hasOption(CAUTIOUS.getOpt())) {
				CAUTION_GROUP.setSelected(CAUTIOUS);
				io.setCautious();
			}
		} catch (AlreadySelectedException e) {
			printUsage();
			return false;
		}	
		return true;
	}
	
	/**
	 * Handle command line location group
	 * 
	 * @return location of the (remote or local) repository 
	 */
	protected String handleLocationGroup() {
		String location = null;
		
		try {
			if (commandLine.hasOption(DIRECTORY.getOpt())) {
				LOCATION_GROUP.setSelected(DIRECTORY);
				location = commandLine.getOptionValue(DIRECTORY.getOpt());
			}
			if (commandLine.hasOption(SERVER.getOpt())) {
				LOCATION_GROUP.setSelected(SERVER);
				location = commandLine.getOptionValue(SERVER.getOpt());
			}
		} catch (AlreadySelectedException e) {
			printUsage();
		}
		return location;
	}
	
	/**
	 * Get selected location from location group.
	 * Can be d(irectory) or s(erver)
	 * 
	 * @return string 
	 */
	protected String getSelectedLocation() {
		return LOCATION_GROUP.getSelected();
	}
	
	/**
<<<<<<< HEAD
	 * Get last remaining argument from command line, if any.
=======
	 * Get remaining argument from command line, if any.
>>>>>>> e29d2e87
	 * Returns empty string if there is no argument, null on error
	 * 
	 * @return argument as string, or null on error
	 */
	protected String handleOtherArg() {
		String[] otherArgs = commandLine.getArgs();
		if (otherArgs.length > 1) {
			printUsage();
			return null;
		}
		return (otherArgs.length == 1) ? otherArgs[0] : "";
	}
	
	/**
	 * Constructor
	 * 
	 * @param console 
	 */
	protected CmdLineParser(Console console) {
		this.console = console;
	}
}<|MERGE_RESOLUTION|>--- conflicted
+++ resolved
@@ -19,11 +19,7 @@
 /**
  * Helper class for configuring console
  * 
-<<<<<<< HEAD
- * @author Bart.Hanssens
-=======
  * @author Bart Hanssens
->>>>>>> e29d2e87
  */
 class CmdLineParser {
 	private final static Option HELP = new Option("h", "help", false, 
@@ -64,10 +60,6 @@
 	/**
 	 * Parse command line arguments
 	 * 
-<<<<<<< HEAD
-	 * @param console
-=======
->>>>>>> e29d2e87
 	 * @param args arguments
 	 * @return parsed command line or null
 	 */
@@ -83,11 +75,6 @@
 	
 	/**
 	 * Print usage / available command line OPTIONS to screen
-<<<<<<< HEAD
-	 * 
-	 * @param cio consoleIO
-=======
->>>>>>> e29d2e87
 	 */
 	protected void printUsage() {
 		ConsoleIO io = console.getConsoleIO();
@@ -118,22 +105,14 @@
 	}
 
 	/**
-<<<<<<< HEAD
-	 * Handle command line exit on error mode
-=======
 	 * Handle command line "exit on error" mode
->>>>>>> e29d2e87
 	 */
 	protected void handleExitOption() {
 		console.setExitOnError(commandLine.hasOption(MODE.getOpt()));
 	}
 	
 	/**
-<<<<<<< HEAD
-	 * Handle command line echo OPTIONS
-=======
 	 * Handle command line echo options
->>>>>>> e29d2e87
 	 */
 	protected void handleEchoOptions() {
 		ConsoleIO io = console.getConsoleIO();
@@ -200,11 +179,7 @@
 	}
 	
 	/**
-<<<<<<< HEAD
-	 * Get last remaining argument from command line, if any.
-=======
 	 * Get remaining argument from command line, if any.
->>>>>>> e29d2e87
 	 * Returns empty string if there is no argument, null on error
 	 * 
 	 * @return argument as string, or null on error
