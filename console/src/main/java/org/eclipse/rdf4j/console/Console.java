--- conflicted
+++ resolved
@@ -222,12 +222,6 @@
 		parser.handleExitOption();
 
 		String location = parser.handleLocationGroup();
-<<<<<<< HEAD
-		if (location == null) {
-			System.exit(3);
-		}
-=======
->>>>>>> f3f5e6b1
 		
 		if (! parser.handleCautionGroup()) {
 			System.exit(3);
