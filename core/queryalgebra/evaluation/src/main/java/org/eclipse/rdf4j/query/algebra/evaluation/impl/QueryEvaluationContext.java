--- conflicted
+++ resolved
@@ -33,8 +33,6 @@
 public interface QueryEvaluationContext {
 
 	class Minimal implements QueryEvaluationContext {
-<<<<<<< HEAD
-=======
 
 		private static final VarHandle NOW;
 
@@ -61,7 +59,6 @@
 		 * @param now     that is shared.
 		 * @param dataset that a query should use to evaluate
 		 */
->>>>>>> eaed9383
 		public Minimal(Literal now, Dataset dataset) {
 			super();
 			this.now = now;
