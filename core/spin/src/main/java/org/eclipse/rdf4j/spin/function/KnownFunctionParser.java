--- conflicted
+++ resolved
@@ -27,12 +27,8 @@
 
 	@Override
 	public org.eclipse.rdf4j.query.algebra.evaluation.function.Function parse(IRI funcUri, TripleSource store)
-<<<<<<< HEAD
 			throws RDF4JException {
-=======
-		throws OpenRDFException
 	{
->>>>>>> 2cfb1066
 		String name = null;
 		if (wellKnownFunctions != null) {
 			name = wellKnownFunctions.apply(funcUri);
