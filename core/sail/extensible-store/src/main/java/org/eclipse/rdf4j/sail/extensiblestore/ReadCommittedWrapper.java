/*******************************************************************************
 * Copyright (c) 2019 Eclipse RDF4J contributors.
 * All rights reserved. This program and the accompanying materials
 * are made available under the terms of the Eclipse Distribution License v1.0
 * which accompanies this distribution, and is available at
 * http://www.eclipse.org/org/documents/edl-v10.php.
 *******************************************************************************/
package org.eclipse.rdf4j.sail.extensiblestore;

import org.eclipse.rdf4j.common.iteration.CloseableIteration;
import org.eclipse.rdf4j.common.iteration.EmptyIteration;
import org.eclipse.rdf4j.common.iteration.LookAheadIteration;
import org.eclipse.rdf4j.common.iteration.SingletonIteration;
import org.eclipse.rdf4j.model.IRI;
import org.eclipse.rdf4j.model.Resource;
import org.eclipse.rdf4j.model.Statement;
import org.eclipse.rdf4j.model.Value;
import org.eclipse.rdf4j.model.impl.SimpleValueFactory;
import org.eclipse.rdf4j.sail.SailException;

import java.util.HashSet;
import java.util.Iterator;
import java.util.List;
import java.util.Set;
import java.util.stream.Collectors;

/**
 * @author Håvard Mikkelsen Ottestad
 */
class ReadCommittedWrapper implements DataStructureInterface {

	private final DataStructureInterface dataStructure;

	private Set<Statement> internalAdded = new HashSet<>(1000);
	private Set<Statement> internalRemoved = new HashSet<>(100);

	ReadCommittedWrapper(DataStructureInterface dataStructure) {
		this.dataStructure = dataStructure;
	}

	@Override
	public void addStatement(long transactionId, Statement statement) {
		internalAdded.add(statement);
		internalRemoved.remove(statement);

	}

	@Override
	public void removeStatement(long transactionId, Statement statement) {
		internalRemoved.add(statement);

	}

	@Override
	public CloseableIteration<? extends Statement, SailException> getStatements(long transactionId, Resource subject,
			IRI predicate, Value object, Resource... context) {

		synchronized (dataStructure) {
			// must match single statement
			if (subject != null && predicate != null && object != null && context != null && context.length == 1) {
				Statement statement = SimpleValueFactory.getInstance()
						.createStatement(subject, predicate, object, context[0]);

				if (internalAdded.contains(statement)) {
					return new SingletonIteration<>(statement);
				} else {
<<<<<<< HEAD
					if (internalRemoved.contains(statement)) {
						return new EmptyIteration<>();
					} else {
						return dataStructure.getStatements(transactionId, subject, predicate, object, context);
					}
				}

			} else {
=======
					synchronized (dataStructure) {
						return dataStructure.getStatements(subject, predicate, object, context);
					}
				}
			}

		} else {
			synchronized (dataStructure) {
>>>>>>> f6f5aed2

				return new LookAheadIteration<Statement, SailException>() {

					Set<Statement> internalAddedLocal = new HashSet<>(internalAdded);
					Set<Statement> internalRemovedLocal = new HashSet<>(internalRemoved);

					Iterator<Statement> left = internalAddedLocal.stream()
							.filter(statement -> {

								if (subject != null && !statement.getSubject().equals(subject)) {
									return false;
								}
								if (predicate != null && !statement.getPredicate().equals(predicate)) {
									return false;
								}
								if (object != null && !statement.getObject().equals(object)) {
									return false;
								}
								if (context != null && context.length > 0
										&& !containsContext(context, statement.getContext())) {
									return false;
								}

								return true;
							})
							.iterator();

					CloseableIteration<? extends Statement, SailException> right = dataStructure.getStatements(
<<<<<<< HEAD
							transactionId, subject, predicate, object, context);
=======
							subject, predicate, object, context);
>>>>>>> f6f5aed2

					@Override
					protected void handleClose() throws SailException {
						super.handleClose();
						right.close();
					}

					@Override
					protected Statement getNextElement() throws SailException {

						Statement next = null;

						do {
							Statement tempNext = null;
							if (left.hasNext()) {
								tempNext = left.next();
							} else if (right.hasNext()) {
								tempNext = right.next();

								if (!internalAddedLocal.isEmpty() && internalAddedLocal.contains(tempNext)) {
									tempNext = null;
								}
							}

							if (tempNext != null) {
								if (internalRemovedLocal.isEmpty() || !internalRemovedLocal.contains(tempNext)) {
									next = tempNext;
								}
							}

						} while (next == null && (left.hasNext() || right.hasNext()));

						return next;

					}

				};

			}
		}

	}

	private static boolean containsContext(Resource[] haystack, Resource needle) {
		for (Resource resource : haystack) {
			if (resource == null && needle == null) {
				return true;
			}
			if (resource != null && resource.equals(needle)) {
				return true;
			}
		}
		return false;
	}

	@Override
	public void flushForCommit(long transactionId) {

<<<<<<< HEAD
		synchronized (dataStructure) {

			internalAdded
					.stream()
					.filter(statement -> !internalRemoved.contains(statement))
					.forEach(statement1 -> dataStructure.addStatement(transactionId, statement1));
=======
		List<Statement> internalAddedEffective = internalAdded
				.stream()
				.filter(statement -> !internalRemoved.contains(statement))
				.collect(Collectors.toList());

		synchronized (dataStructure) {
			internalAddedEffective.forEach(dataStructure::addStatement);
			internalRemoved.forEach(dataStructure::removeStatement);
			dataStructure.flushForReading();
		}
>>>>>>> f6f5aed2

			internalRemoved.forEach(statement -> dataStructure.removeStatement(transactionId, statement));

<<<<<<< HEAD
			internalAdded = new HashSet<>(internalAdded.size());
			internalRemoved = new HashSet<>(internalRemoved.size());

			dataStructure.flushForReading(transactionId);
		}

=======
>>>>>>> f6f5aed2
	}

	@Override
	public void flushForReading(long transactionId) {
	}

	@Override
	public void init() {
		dataStructure.init();
	}

}<|MERGE_RESOLUTION|>--- conflicted
+++ resolved
@@ -64,99 +64,88 @@
 				if (internalAdded.contains(statement)) {
 					return new SingletonIteration<>(statement);
 				} else {
-<<<<<<< HEAD
 					if (internalRemoved.contains(statement)) {
 						return new EmptyIteration<>();
 					} else {
-						return dataStructure.getStatements(transactionId, subject, predicate, object, context);
+						synchronized (dataStructure) {
+							return dataStructure.getStatements(transactionId, subject, predicate, object, context);
+						}
 					}
 				}
 
 			} else {
-=======
-					synchronized (dataStructure) {
-						return dataStructure.getStatements(subject, predicate, object, context);
-					}
+				synchronized (dataStructure) {
+
+					return new LookAheadIteration<Statement, SailException>() {
+
+						Set<Statement> internalAddedLocal = new HashSet<>(internalAdded);
+						Set<Statement> internalRemovedLocal = new HashSet<>(internalRemoved);
+
+						Iterator<Statement> left = internalAddedLocal.stream()
+								.filter(statement -> {
+
+									if (subject != null && !statement.getSubject().equals(subject)) {
+										return false;
+									}
+									if (predicate != null && !statement.getPredicate().equals(predicate)) {
+										return false;
+									}
+									if (object != null && !statement.getObject().equals(object)) {
+										return false;
+									}
+									if (context != null && context.length > 0
+											&& !containsContext(context, statement.getContext())) {
+										return false;
+									}
+
+									return true;
+								})
+								.iterator();
+
+						CloseableIteration<? extends Statement, SailException> right = dataStructure.getStatements(
+								transactionId, subject, predicate, object, context);
+
+						@Override
+						protected void handleClose() throws SailException {
+							super.handleClose();
+							right.close();
+						}
+
+						@Override
+						protected Statement getNextElement() throws SailException {
+
+							Statement next = null;
+
+							do {
+								Statement tempNext = null;
+								if (left.hasNext()) {
+									tempNext = left.next();
+								} else if (right.hasNext()) {
+									tempNext = right.next();
+
+									if (!internalAddedLocal.isEmpty() && internalAddedLocal.contains(tempNext)) {
+										tempNext = null;
+									}
+								}
+
+								if (tempNext != null) {
+									if (internalRemovedLocal.isEmpty() || !internalRemovedLocal.contains(tempNext)) {
+										next = tempNext;
+									}
+								}
+
+							} while (next == null && (left.hasNext() || right.hasNext()));
+
+							return next;
+
+						}
+
+					};
+
 				}
 			}
 
-		} else {
-			synchronized (dataStructure) {
->>>>>>> f6f5aed2
-
-				return new LookAheadIteration<Statement, SailException>() {
-
-					Set<Statement> internalAddedLocal = new HashSet<>(internalAdded);
-					Set<Statement> internalRemovedLocal = new HashSet<>(internalRemoved);
-
-					Iterator<Statement> left = internalAddedLocal.stream()
-							.filter(statement -> {
-
-								if (subject != null && !statement.getSubject().equals(subject)) {
-									return false;
-								}
-								if (predicate != null && !statement.getPredicate().equals(predicate)) {
-									return false;
-								}
-								if (object != null && !statement.getObject().equals(object)) {
-									return false;
-								}
-								if (context != null && context.length > 0
-										&& !containsContext(context, statement.getContext())) {
-									return false;
-								}
-
-								return true;
-							})
-							.iterator();
-
-					CloseableIteration<? extends Statement, SailException> right = dataStructure.getStatements(
-<<<<<<< HEAD
-							transactionId, subject, predicate, object, context);
-=======
-							subject, predicate, object, context);
->>>>>>> f6f5aed2
-
-					@Override
-					protected void handleClose() throws SailException {
-						super.handleClose();
-						right.close();
-					}
-
-					@Override
-					protected Statement getNextElement() throws SailException {
-
-						Statement next = null;
-
-						do {
-							Statement tempNext = null;
-							if (left.hasNext()) {
-								tempNext = left.next();
-							} else if (right.hasNext()) {
-								tempNext = right.next();
-
-								if (!internalAddedLocal.isEmpty() && internalAddedLocal.contains(tempNext)) {
-									tempNext = null;
-								}
-							}
-
-							if (tempNext != null) {
-								if (internalRemovedLocal.isEmpty() || !internalRemovedLocal.contains(tempNext)) {
-									next = tempNext;
-								}
-							}
-
-						} while (next == null && (left.hasNext() || right.hasNext()));
-
-						return next;
-
-					}
-
-				};
-
-			}
 		}
-
 	}
 
 	private static boolean containsContext(Resource[] haystack, Resource needle) {
@@ -174,37 +163,20 @@
 	@Override
 	public void flushForCommit(long transactionId) {
 
-<<<<<<< HEAD
-		synchronized (dataStructure) {
-
-			internalAdded
-					.stream()
-					.filter(statement -> !internalRemoved.contains(statement))
-					.forEach(statement1 -> dataStructure.addStatement(transactionId, statement1));
-=======
 		List<Statement> internalAddedEffective = internalAdded
 				.stream()
 				.filter(statement -> !internalRemoved.contains(statement))
 				.collect(Collectors.toList());
 
 		synchronized (dataStructure) {
-			internalAddedEffective.forEach(dataStructure::addStatement);
-			internalRemoved.forEach(dataStructure::removeStatement);
-			dataStructure.flushForReading();
-		}
->>>>>>> f6f5aed2
-
+			internalAddedEffective.forEach(statement1 -> dataStructure.addStatement(transactionId, statement1));
 			internalRemoved.forEach(statement -> dataStructure.removeStatement(transactionId, statement));
-
-<<<<<<< HEAD
-			internalAdded = new HashSet<>(internalAdded.size());
-			internalRemoved = new HashSet<>(internalRemoved.size());
-
 			dataStructure.flushForReading(transactionId);
 		}
 
-=======
->>>>>>> f6f5aed2
+		internalAdded = new HashSet<>(internalAdded.size());
+		internalRemoved = new HashSet<>(internalRemoved.size());
+
 	}
 
 	@Override
