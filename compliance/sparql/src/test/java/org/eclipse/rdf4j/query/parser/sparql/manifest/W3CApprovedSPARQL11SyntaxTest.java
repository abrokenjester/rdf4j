/*******************************************************************************
 * Copyright (c) 2015 Eclipse RDF4J contributors, Aduna, and others.
 * All rights reserved. This program and the accompanying materials
 * are made available under the terms of the Eclipse Distribution License v1.0
 * which accompanies this distribution, and is available at
 * http://www.eclipse.org/org/documents/edl-v10.php.
 *******************************************************************************/
package org.eclipse.rdf4j.query.parser.sparql.manifest;

import org.eclipse.rdf4j.query.MalformedQueryException;
import org.eclipse.rdf4j.query.QueryLanguage;
import org.eclipse.rdf4j.query.parser.ParsedOperation;
import org.eclipse.rdf4j.query.parser.QueryParserUtil;

<<<<<<< HEAD
import junit.framework.Test;

public class W3CApprovedSPARQL11SyntaxTest extends SPARQL11SyntaxTest {

	public static Test suite() throws Exception {
		return SPARQL11SyntaxTest.suite(new Factory() {

			@Override
			public SPARQL11SyntaxTest createSPARQLSyntaxTest(String testURI, String testName, String testAction,
					boolean positiveTest) {
				return new W3CApprovedSPARQL11SyntaxTest(testURI, testName, testAction, positiveTest);
			}
		}, false);
	}

	public W3CApprovedSPARQL11SyntaxTest(String testURI, String name, String queryFileURL, boolean positiveTest) {
		super(testURI, name, queryFileURL, positiveTest);
=======
public class W3CApprovedSPARQL11SyntaxTest extends SPARQL11SyntaxComplianceTest {

	/**
	 * @param displayName
	 * @param testURI
	 * @param name
	 * @param queryFileURL
	 * @param resultFileURL
	 * @param positiveTest
	 */
	public W3CApprovedSPARQL11SyntaxTest(String displayName, String testURI, String name, String queryFileURL,
			boolean positiveTest) {
		super(displayName, testURI, name, queryFileURL, positiveTest);
>>>>>>> 663e59d7
	}

	@Override
	protected ParsedOperation parseOperation(String operation, String fileURL) throws MalformedQueryException {
		return QueryParserUtil.parseOperation(QueryLanguage.SPARQL, operation, fileURL);
	}

}<|MERGE_RESOLUTION|>--- conflicted
+++ resolved
@@ -12,25 +12,6 @@
 import org.eclipse.rdf4j.query.parser.ParsedOperation;
 import org.eclipse.rdf4j.query.parser.QueryParserUtil;
 
-<<<<<<< HEAD
-import junit.framework.Test;
-
-public class W3CApprovedSPARQL11SyntaxTest extends SPARQL11SyntaxTest {
-
-	public static Test suite() throws Exception {
-		return SPARQL11SyntaxTest.suite(new Factory() {
-
-			@Override
-			public SPARQL11SyntaxTest createSPARQLSyntaxTest(String testURI, String testName, String testAction,
-					boolean positiveTest) {
-				return new W3CApprovedSPARQL11SyntaxTest(testURI, testName, testAction, positiveTest);
-			}
-		}, false);
-	}
-
-	public W3CApprovedSPARQL11SyntaxTest(String testURI, String name, String queryFileURL, boolean positiveTest) {
-		super(testURI, name, queryFileURL, positiveTest);
-=======
 public class W3CApprovedSPARQL11SyntaxTest extends SPARQL11SyntaxComplianceTest {
 
 	/**
@@ -44,7 +25,6 @@
 	public W3CApprovedSPARQL11SyntaxTest(String displayName, String testURI, String name, String queryFileURL,
 			boolean positiveTest) {
 		super(displayName, testURI, name, queryFileURL, positiveTest);
->>>>>>> 663e59d7
 	}
 
 	@Override
